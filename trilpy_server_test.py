#!/usr/bin/env python
"""Test trilpy by running on localhost."""
<<<<<<< HEAD
import trilpy.require_python3
=======
import argparse
>>>>>>> 1104576a
import unittest
from urllib.parse import urljoin
from subprocess import Popen
import re
import requests
import sys
import time
import uuid


class TestAll(unittest.TestCase):
    """TestAll class to run tests."""

<<<<<<< HEAD
    LDPC_URI = baseurl

    def setUp(self):
=======
    port = 9999
    rooturi = 'http://localhost:' + str(port) + '/'
    start_trilpy = True
    new_for_each_test = False

    @classmethod
    def _start_trilpy(cls):
>>>>>>> 1104576a
        """Start trilpy."""
        cls.proc = Popen(['/usr/bin/env', 'python', './trilpy.py',
                          '-v', '-p', str(cls.port)])
        print("Started trilpy (pid=%d)" % (cls.proc.pid))
        time.sleep(2)

    @classmethod
    def _stop_trilpy(cls):
        """Kill trilpy."""
        cls.proc.kill()
        outs, errs = cls.proc.communicate()
        print("Killed trilpy (%s, %s)" % (outs, errs))

    @classmethod
    def setUpClass(cls):
        """Setup for class."""
        if (cls.start_trilpy and not cls.new_for_each_test):
            cls._start_trilpy()

    @classmethod
    def tearDownClass(cls):
        """Teardown for class."""
        if (cls.start_trilpy and not cls.new_for_each_test):
            cls._stop_trilpy()

    def setUp(self):
        """Setup for each test."""
        if (self.start_trilpy and self.new_for_each_test):
            self._start_trilpy()

    def tearDown(self):
        """Teardown for each test."""
        if (self.start_trilpy and self.new_for_each_test):
            self._stop_trilpy()

    def find_links(self, link_header, rel):
        """Find list of link values with given rel."""
        values = []
        for link in link_header.split(','):
            m = re.match(r'\s*<([^>]+)>\s*;\s*rel="([^"]+)"\s*', link)
            # print("## " + link + ' -- ' + str(m))
            if (m and m.group(2) == rel):
                values.append(m.group(1))
        return(values)

    def links_include(self, link_header, rel, value=None):
        """True if link_header include link with given rel and value.

        If value is None then the value is not tested.
        """
        values = self.find_links(link_header, rel)
        if (value is None):
            return(len(values) > 0)
        else:
            return(value in values)

    def test01_unknown_paths(self):
        """Expect 404 for bad path."""
        url = urljoin(self.rooturi, 'does_not_exist')
        r = requests.get(url)
        self.assertEqual(r.status_code, 404)
        r = requests.head(url)
        self.assertEqual(r.status_code, 404)
        r = requests.post(url)
        self.assertEqual(r.status_code, 404)
        r = requests.delete(url)
        self.assertEqual(r.status_code, 404)

    def test02_b(self):
        """Another test."""
        r = requests.get(urljoin(self.rooturi, '/'))
        self.assertEqual(r.status_code, 200)

#    def test03_delete_root_ldpc(self):
#        """Delete the LDPC at /."""
#        url = urljoin(self.rooturi, '/')
#        r = requests.delete(url)
#        self.assertEqual(r.status_code, 200)
#        r = requests.get(url)
#        self.assertEqual(r.status_code, 410)

    def test_ldp_4_2_4_5(self):
        """If-Match on ETag for PUT to replace."""
        url = urljoin(self.rooturi, '/' + str(uuid.uuid1()))
        # PUT object
        r = requests.put(url,
                         headers={'Content-Type': 'text/turtle'},
                         data='<http://ex.org/a> <http://ex.org/b> "1".')
        self.assertEqual(r.status_code, 201)
        # Match
        r = requests.get(url)
        self.assertEqual(r.status_code, 200)
        etag = r.headers.get('etag')
        self.assertTrue(etag)
        r = requests.put(url,
                         headers={'If-Match': etag,
                                  'Content-Type': 'text/turtle'},
                         data='<http://ex.org/a> <http://ex.org/b> "2".')
        self.assertEqual(r.status_code, 204)
        # Now mismatch
        r = requests.get(url)
        self.assertEqual(r.status_code, 200)
        etag = r.headers.get('etag')
        self.assertTrue(etag)
        r = requests.put(url,
                         headers={'If-Match': etag + 'XXX',
                                  'Content-Type': 'text/turtle'},
                         data='<http://ex.org/a> <http://ex.org/b> "3".')
        self.assertEqual(r.status_code, 412)
        # Cleanup
        r = requests.delete(url)

    def test_fedora_5_1(self):
        """Check ACLs are LDP RDF Sources."""
        r = requests.head(self.rooturi)
        self.assertEqual(r.status_code, 200)
        acls = self.find_links(r.headers.get('link'), 'acl')
        self.assertEqual(len(acls), 1)
        r = requests.head(acls[0])
        self.assertEqual(r.status_code, 200)
        self.assertTrue(self.links_include(
            r.headers.get('link'),
            'type', 'http://www.w3.org/ns/ldp#RDFSource'))

    def test_fedora_5_2(self):
        """Check ACLs are discoverable via Link Headers."""
        r = requests.head(self.rooturi)
        self.assertEqual(r.status_code, 200)
        self.assertTrue(self.links_include(r.headers.get('link'), 'acl'))
        r = requests.get(self.rooturi)
        self.assertEqual(r.status_code, 200)
        self.assertTrue(self.links_include(r.headers.get('link'), 'acl'))

    def test_fedora_5_3(self):
        """Check ACL inheritance."""
        # ACL for root
        r = requests.head(self.rooturi)
        self.assertEqual(r.status_code, 200)
        acls = self.find_links(r.headers.get('link'), 'acl')
        self.assertEqual(len(acls), 1)
        root_acl = acls[0]
        # POST LDR-NR under root, expect to get same ACL
        r = requests.post(self.rooturi,
                          headers={'Content-Type': 'text/plain',
                                   'Link': '<http://www.w3.org/ns/ldp#NonRDFSource>; rel="type"'},
                          data='stuff')
        self.assertEqual(r.status_code, 201)
        child_uri = r.headers.get('Location')
        self.assertTrue(child_uri)
        r = requests.head(child_uri)
        self.assertEqual(r.status_code, 200)
        acls = self.find_links(r.headers.get('link'), 'acl')
        self.assertEqual(len(acls), 1)
        self.assertEqual(acls[0], root_acl)
        # Cleanup
        r = requests.delete(child_uri)
        # Try two level POST
        # FIXME - currently needs data to determine type, should use Link
        r = requests.post(self.rooturi,
                          headers={'Content-Type': 'text/turtle',
                                   'Link': '<http://www.w3.org/ns/ldp#BasicContainer>; rel="type"'},
                          data='<> <http://www.w3.org/1999/02/22-rdf-syntax-ns#type> <http://www.w3.org/ns/ldp#BasicContainer> .')
        self.assertEqual(r.status_code, 201)
        child_uri = r.headers.get('Location')
        self.assertTrue(child_uri)
        r = requests.post(child_uri,
                          headers={'Content-Type': 'text/turtle',
                                   'Link': '<http://www.w3.org/ns/ldp#BasicContainer>; rel="type"'},
                          data='<> <http://www.w3.org/1999/02/22-rdf-syntax-ns#type> <http://www.w3.org/ns/ldp#BasicContainer> .')
        self.assertEqual(r.status_code, 201)
        grandchild_uri = r.headers.get('Location')
        self.assertTrue(grandchild_uri)
        r = requests.head(grandchild_uri)
        self.assertEqual(r.status_code, 200)
        acls = self.find_links(r.headers.get('link'), 'acl')
        self.assertEqual(len(acls), 1)
        self.assertEqual(acls[0], root_acl)
        #
        # FIXME - Add check of skipping over intermediate containment resource
        # FIXME - that has no heritable auths
        #
        # Cleanup
        r = requests.delete(child_uri)
        r = requests.delete(grandchild_uri)

    def test_fcrepo_3_1_1(self):
        """Resource creation SHOULD follow Link: rel='type' for LDP-NR.

        https://fcrepo.github.io/fcrepo-specification/#ldpnr-ixn-model
        """
        # POST Turtle object as LDR-NR
        r = requests.post(self.LDPC_URI,
                          headers={'Content-Type': 'text/turtle',
                                   'Link': '<http://www.w3.org/ns/ldp#NonRDFSource>; rel="type"'},
                          data='<http://ex.org/a> <http://ex.org/b> "123".')
        self.assertEqual(r.status_code, 201)
        uri = r.headers.get('Location')
        self.assertRegexpMatches(uri, baseurl)
        # HEAD to get etag
        r = requests.head(uri)
        etag = r.headers.get('etag')
        self.assertTrue(etag)
        self.assertEqual(r.headers.get('Content-Type'), 'text/turtle')
        # Must not be reported as am LDP-RS container...
        links = r.headers.get('Link')
        self.assertNotIn('http://www.w3.org/ns/ldp#RDFSource', links)
        self.assertNotIn('http://www.w3.org/ns/ldp#Container', links)
        self.assertNotIn('http://www.w3.org/ns/ldp#BasicContainer', links)
        self.assertNotIn('http://www.w3.org/ns/ldp#DirectContainer', links)
        self.assertNotIn('http://www.w3.org/ns/ldp#IndirectContainer', links)
        # As LDP-NR should be OK to replace with diff media type
        r = requests.put(uri,
                         headers={'If-Match': etag,
                                  'Content-Type': 'text/stuff'},
                         data='Hello there!')
        self.assertEqual(r.status_code, 204)

# If run from command line, do tests
if __name__ == '__main__':
    parser = argparse.ArgumentParser(add_help=False)
    parser.add_argument('--rooturi', '-r', action='store', default='',
                        help="Use LDP at given rooturi rather than running trilpy")
    parser.add_argument('--fresh', action='store_true',
                        help="Start trilpy fresh for each test (slow)")
    parser.add_argument('--port', '-p', type=int, default=9999,
                        help="Start trilp on port (default %default)")
    parser.add_argument('--VeryVerbose', '-V', action='store_true',
                        help="be verbose.")
    (opts, args) = parser.parse_known_args()
    TestAll.port = opts.port
    if (opts.rooturi):
        TestAll.start_trilpy = False
        TestAll.rooturi = opts.rooturi
    else:
        TestAll.new_for_each_test = opts.fresh
    # Remaining args go to unittest
    unittest.main(verbosity=(2 if opts.VeryVerbose else 1),
                  argv=sys.argv[:1] + args)<|MERGE_RESOLUTION|>--- conflicted
+++ resolved
@@ -1,10 +1,7 @@
 #!/usr/bin/env python
 """Test trilpy by running on localhost."""
-<<<<<<< HEAD
 import trilpy.require_python3
-=======
 import argparse
->>>>>>> 1104576a
 import unittest
 from urllib.parse import urljoin
 from subprocess import Popen
@@ -18,19 +15,14 @@
 class TestAll(unittest.TestCase):
     """TestAll class to run tests."""
 
-<<<<<<< HEAD
-    LDPC_URI = baseurl
-
-    def setUp(self):
-=======
     port = 9999
     rooturi = 'http://localhost:' + str(port) + '/'
+    LDPC_URI = rooturi
     start_trilpy = True
     new_for_each_test = False
 
     @classmethod
     def _start_trilpy(cls):
->>>>>>> 1104576a
         """Start trilpy."""
         cls.proc = Popen(['/usr/bin/env', 'python', './trilpy.py',
                           '-v', '-p', str(cls.port)])
@@ -228,7 +220,7 @@
                           data='<http://ex.org/a> <http://ex.org/b> "123".')
         self.assertEqual(r.status_code, 201)
         uri = r.headers.get('Location')
-        self.assertRegexpMatches(uri, baseurl)
+        self.assertRegexpMatches(uri, self.rooturi)
         # HEAD to get etag
         r = requests.head(uri)
         etag = r.headers.get('etag')
